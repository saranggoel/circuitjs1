--- conflicted
+++ resolved
@@ -71,11 +71,7 @@
 
 public class circuitjs1 implements EntryPoint {
 	
-<<<<<<< HEAD
-	public static final String versionString="1.9.9js (pfalstad)";
-=======
-	public static final String versionString="1.9.10js (isharp)";
->>>>>>> ccd7a3ed
+	public static final String versionString="1.9.11js (pfalstad)";
 	
 	// Set to true if the server runs the shortrelay.php file in the same directory as the circuit simulator
 	public static final boolean shortRelaySupported = true;
@@ -85,7 +81,10 @@
 	
   public void onModuleLoad() {
       localizationMap = new HashMap<String,String>();
-      loadLocale();
+//      loadLocale();
+      
+      // localization not ready yet!
+      loadSimulator();
   }
 
   native String language()  /*-{
